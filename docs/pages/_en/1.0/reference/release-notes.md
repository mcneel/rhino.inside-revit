--- conflicted
+++ resolved
@@ -16,7 +16,10 @@
 {% endcapture %}
 {% include ltr/release_header_next.html title="Upcoming Changes" note=rc_release_notes %}
 
-<<<<<<< HEAD
+{% include ltr/release-header.html title="v1.21 (Hotfix)" version="v1.21.8913.17015" time="06/2/2024" %}
+
+- Fixed a bug with Revit transactions
+
 {% include ltr/release-header.html title="v1.22 RC2" version="v1.22.8906.14842" pre_release=true time="05/21/2024" %}
 
 - Misc Improvements
@@ -28,11 +31,6 @@
 - Implemented casting from `View` to `ModelView` in Rhino 8.
 - Added 'View Work Plane' component.
 - Misc Improvements
-=======
-{% include ltr/release-header.html title="v1.21 (Hotfix)" version="v1.21.8913.17015" time="06/2/2024" %}
-
-- Fixed a bug with Revit transactions
->>>>>>> c634a61d
 
 {% include ltr/release-header.html title="v1.21" version="v1.21.8904.29048" time="05/18/2024" %}
 
