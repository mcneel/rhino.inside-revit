<?xml version="1.0" encoding="utf-8"?>
<!--
# Versioning

`AssemblyInformationalVersion` follows [Semantic Versioning](https://semver.org).

"MajorVersion.MinorVersion.BuildVersion[-ReleaseVersion][+MetaVersion]"

If `ReleaseVersion` contains "wip" the product expires.

-->
<Project ToolsVersion="15.0" xmlns="http://schemas.microsoft.com/developer/msbuild/2003">
  <PropertyGroup>
    <ProductName>Rhino.Inside</ProductName>
    <ProductCompany>Robert McNeel &amp; Associates</ProductCompany>
    <ProductCopyright>2019-2024 Robert McNeel &amp; Associates.</ProductCopyright>
    <ProductReleaseVersion></ProductReleaseVersion>
    <ProductMetaVersion></ProductMetaVersion>
    <ProductMajorVersion>1</ProductMajorVersion>
<<<<<<< HEAD
    <ProductMinorVersion>22</ProductMinorVersion>
    <ProductBuildVersion Condition="$(Configuration.Contains('Debug'))">0</ProductBuildVersion>
    <ProductRevisionVersion Condition="$(Configuration.Contains('Debug'))">0</ProductRevisionVersion>
=======
    <ProductMinorVersion>23</ProductMinorVersion>
    <!--
    <ProductBuildVersion></ProductBuildVersion>
    <ProductRevisionVersion></ProductRevisionVersion>
    -->
>>>>>>> dece6aad
  </PropertyGroup>

  <PropertyGroup>
    <BuildDate Condition="$(BuildDate) == ''">$([System.DateTime]::Now.ToString("o"))</BuildDate>

    <RevisionVersion Condition="$(ProductRevisionVersion) != ''">$(ProductRevisionVersion)</RevisionVersion>
    <BuildVersion Condition="$(ProductBuildVersion) == ''">$([System.DateTime]::Parse($(BuildDate)).Date.Subtract($([System.DateTime]::Parse('2000-01-01'))).TotalDays)</BuildVersion>

    <BuildVersion Condition="$(ProductBuildVersion) != ''">$(ProductBuildVersion)</BuildVersion>
    <RevisionVersion Condition="$(ProductRevisionVersion) == ''">$([System.Convert]::ToUInt16($([MSBuild]::Divide($([System.DateTime]::Parse($(BuildDate)).TimeOfDay.TotalSeconds), 2))))</RevisionVersion>

    <!-- RiRHexaVersion = $"({~(ProductMajorVersion << 8 | ProductMinorVersion):X}" -->
    <RiRBitwiseVersion>$([MSBuild]::BitwiseNot($([MSBuild]::BitwiseOr($([MSBuild]::Multiply($(ProductMajorVersion), 256)), $(ProductMinorVersion)))))</RiRBitwiseVersion>
    <RiRHexaVersion>$([System.Convert]::ToInt16($(RiRBitwiseVersion)).ToString("X"))</RiRHexaVersion>

    <!-- RiRHexaShortVersion = $"{~(ProductMajorVersion):X}" -->
    <RiRBitwiseShortVersion>$([MSBuild]::BitwiseNot($([MSBuild]::BitwiseOr($([MSBuild]::Multiply($(ProductMajorVersion), 256)), 0))))</RiRBitwiseShortVersion>
    <RiRHexaShortVersion>$([System.Convert]::ToInt16($(RiRBitwiseShortVersion)).ToString("X").SubString(0, 2))</RiRHexaShortVersion>

    <RiRAddinFileName>RhinoInside.Revit.addin</RiRAddinFileName>
  </PropertyGroup>

  <!-- Default values for AssemblyInfo.cs -->
  <PropertyGroup>
    <Deterministic>False</Deterministic>

    <Product>$(ProductName)</Product>
    <Company>$(ProductCompany)</Company>
    <Copyright>© $(ProductCopyright)</Copyright>

    <AssemblyVersion>$(ProductMajorVersion).$(ProductMinorVersion).$(BuildVersion).$(RevisionVersion)</AssemblyVersion>
    <FileVersion>$(ProductMajorVersion).$(ProductMinorVersion).$(BuildVersion).$(RevisionVersion)</FileVersion>

    <InformationalVersion>$(ProductMajorVersion).$(ProductMinorVersion).$(BuildVersion)$(ProductReleaseVersion)</InformationalVersion>
    <InformationalVersion Condition="$(ProductReleaseVersion) != ''">$(InformationalVersion)-$(ProductReleaseVersion)</InformationalVersion>
    <InformationalVersion Condition="$(ProductMetaVersion) != ''">$(InformationalVersion)+$(ProductMetaVersion)</InformationalVersion>

    <PackageLicenseExpression>MIT</PackageLicenseExpression>
    <PackageProjectUrl>https://www.rhino3d.com/inside/revit/$(ProductMajorVersion).0/</PackageProjectUrl>

    <RepositoryUrl>https://github.com/mcneel/rhino.inside-revit</RepositoryUrl>
  </PropertyGroup>

</Project><|MERGE_RESOLUTION|>--- conflicted
+++ resolved
@@ -17,17 +17,9 @@
     <ProductReleaseVersion></ProductReleaseVersion>
     <ProductMetaVersion></ProductMetaVersion>
     <ProductMajorVersion>1</ProductMajorVersion>
-<<<<<<< HEAD
-    <ProductMinorVersion>22</ProductMinorVersion>
+    <ProductMinorVersion>23</ProductMinorVersion>
     <ProductBuildVersion Condition="$(Configuration.Contains('Debug'))">0</ProductBuildVersion>
     <ProductRevisionVersion Condition="$(Configuration.Contains('Debug'))">0</ProductRevisionVersion>
-=======
-    <ProductMinorVersion>23</ProductMinorVersion>
-    <!--
-    <ProductBuildVersion></ProductBuildVersion>
-    <ProductRevisionVersion></ProductRevisionVersion>
-    -->
->>>>>>> dece6aad
   </PropertyGroup>
 
   <PropertyGroup>
