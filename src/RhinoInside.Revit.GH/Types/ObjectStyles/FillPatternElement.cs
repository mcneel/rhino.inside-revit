using System;
using System.Collections.Generic;
using Grasshopper.Kernel;
using Rhino;
using Rhino.DocObjects;
using ARDB = Autodesk.Revit.DB;

namespace RhinoInside.Revit.GH.Types
{
  using External.DB.Extensions;

  [Kernel.Attributes.Name("Fill Pattern")]
  public class FillPatternElement : Element, Bake.IGH_BakeAwareElement
  {
    protected override Type ValueType => typeof(ARDB.FillPatternElement);
    public new ARDB.FillPatternElement Value => base.Value as ARDB.FillPatternElement;

<<<<<<< HEAD
    internal static readonly ARDB.ElementId SolidId = ElementIdExtension.FromValue(3);

=======
>>>>>>> a86dc69e
    public FillPatternElement() { }
    public FillPatternElement(ARDB.Document doc, ARDB.ElementId id) : base(doc, id) { }
    public FillPatternElement(ARDB.FillPatternElement value) : base(value) { }

    public static new FillPatternElement FromElementId(ARDB.Document doc, ARDB.ElementId id)
    {
      return Element.FromElementId(doc, id) as FillPatternElement;
    }

    #region IGH_BakeAwareElement
    bool IGH_BakeAwareData.BakeGeometry(RhinoDoc doc, ObjectAttributes att, out Guid guid) =>
      BakeElement(new Dictionary<ARDB.ElementId, Guid>(), true, doc, att, out guid);

    public bool BakeElement
    (
      IDictionary<ARDB.ElementId, Guid> idMap,
      bool overwrite,
      RhinoDoc doc,
      ObjectAttributes att,
      out Guid guid
    )
    {
      // 1. Check if is already cloned
      if (idMap.TryGetValue(Id, out guid))
        return true;

      if (Value is ARDB.FillPatternElement fillPattern)
      {
        using (var pattern = fillPattern.GetFillPattern())
        {
          if (pattern.IsSolidFill)
          {
            idMap.Add(Id, guid = HatchPattern.Defaults.Solid.Id);
            return true;
          }

          // 2. Check if already exist
          var hatchPattern = doc.HatchPatterns.FindName(fillPattern.Name) ??
                             new HatchPattern() { Name = fillPattern.Name };

          var index = hatchPattern.Index;

          // 3. Update if necessary
          if (index < 0 || overwrite)
          {
            // TODO: No API
            //hatchPattern.FillType = HatchPatternFillType.Lines;

            hatchPattern = pattern.GridCount == 2 ?
              HatchPattern.Defaults.Grid:
              HatchPattern.Defaults.Hatch1;
            hatchPattern.Name = fillPattern.Name;
          }

          if (index < 0) { index = doc.HatchPatterns.Add(hatchPattern); hatchPattern = doc.HatchPatterns[index]; }
          else if (overwrite) { /*doc.HatchPatterns.Modify(hatchPattern, index, true);*/ }

          idMap.Add(Id, guid = hatchPattern.Id);
          return true;
        }
      }

      return false;
    }
    #endregion
  }
}<|MERGE_RESOLUTION|>--- conflicted
+++ resolved
@@ -7,19 +7,12 @@
 
 namespace RhinoInside.Revit.GH.Types
 {
-  using External.DB.Extensions;
-
   [Kernel.Attributes.Name("Fill Pattern")]
   public class FillPatternElement : Element, Bake.IGH_BakeAwareElement
   {
     protected override Type ValueType => typeof(ARDB.FillPatternElement);
     public new ARDB.FillPatternElement Value => base.Value as ARDB.FillPatternElement;
 
-<<<<<<< HEAD
-    internal static readonly ARDB.ElementId SolidId = ElementIdExtension.FromValue(3);
-
-=======
->>>>>>> a86dc69e
     public FillPatternElement() { }
     public FillPatternElement(ARDB.Document doc, ARDB.ElementId id) : base(doc, id) { }
     public FillPatternElement(ARDB.FillPatternElement value) : base(value) { }
