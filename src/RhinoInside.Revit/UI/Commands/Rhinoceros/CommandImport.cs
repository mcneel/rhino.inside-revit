using System;
using System.IO;
using System.Collections.Generic;
using System.Linq;
using System.Text;
using Eto.Forms;

using Autodesk.Revit.Attributes;
using DB = Autodesk.Revit.DB;
using Autodesk.Revit.UI;
#if REVIT_2018
using Autodesk.Revit.DB.Visual;
#else
using Autodesk.Revit.Utility;
#endif

using Rhino;
using Rhino.Geometry;
using Rhino.FileIO;
using Rhino.DocObjects;
using RhinoInside.Revit.Convert.Geometry;
using RhinoInside.Revit.Convert.System.Drawing;
using RhinoInside.Revit.External.DB.Extensions;
using RhinoInside.Revit.External.DB.Schemas;

namespace RhinoInside.Revit.UI
{
  [Transaction(TransactionMode.Manual), Regeneration(RegenerationOption.Manual)]
  public class CommandImport : RhinoCommand
  {
    public static string CommandName => "Import\n3DM";

    public static void CreateUI(RibbonPanel ribbonPanel)
    {
      var buttonData = NewPushButtonData<CommandImport, NeedsActiveDocument<AvailableWhenRhinoReady>>
      (
        name: CommandName,
        iconName: "Ribbon.Rhinoceros.Import-3DM.png",
        tooltip: "Imports geometry from 3dm file to a Revit model or family",
        url : "reference/rir-interface#rhinoceros-panel"
      );

      if (ribbonPanel.AddItem(buttonData) is PushButton)
      {
      }
    }

    #region Categories
    static Dictionary<string, DB.Category> GetCategoriesByName(DB.Document doc)
    {
      return doc.OwnerFamily.FamilyCategory.SubCategories.
        OfType<DB.Category>().
        ToDictionary(x => x.Name, x => x);
    }

    static DB.ElementId ImportLayer
    (
      DB.Document doc,
      File3dm model,
      Layer layer,
      Dictionary<string, DB.Category> categories,
      Dictionary<string, DB.Material> materials
    )
    {
      var id = DB.ElementId.InvalidElementId;

      if (layer.HasName)
      {
        var matName = layer.Name;
        if (categories.TryGetValue(matName, out var category)) id = category.Id;
        else
        {
          var familyCategory = doc.OwnerFamily.FamilyCategory;
          if (familyCategory.CanAddSubcategory)
          {
            if (doc.Settings.Categories.NewSubcategory(familyCategory, layer.Name) is DB.Category subCategory)
            {
              subCategory.LineColor = layer.Color.ToColor();

              var modelMaterial = layer.RenderMaterialIndex >= 0 ? model.AllMaterials.FindIndex(layer.RenderMaterialIndex) : default;
              if (modelMaterial is object)
              {
                if (doc.GetElement(ImportMaterial(doc, modelMaterial, materials)) is DB.Material material)
                  subCategory.Material = material;
              }

              categories.Add(subCategory.Name, subCategory);
              id = subCategory.Id;
            }
          }
        }
      }

      return id;
    }
    #endregion

    #region Materials
    static Dictionary<string, DB.Material> GetMaterialsByName(DB.Document doc)
    {
      var collector = new DB.FilteredElementCollector(doc);
      return collector.OfClass(typeof(DB.Material)).OfType<DB.Material>().
        GroupBy(x => x.Name).
        ToDictionary(x => x.Key, x => x.First());
    }

    static string GenericAssetName(Autodesk.Revit.ApplicationServices.LanguageType language)
    {
      switch (language)
      {
        case Autodesk.Revit.ApplicationServices.LanguageType.English_USA:           return "Generic";
        case Autodesk.Revit.ApplicationServices.LanguageType.German:                return "Generisch";
        case Autodesk.Revit.ApplicationServices.LanguageType.Spanish:               return "Genérico";
        case Autodesk.Revit.ApplicationServices.LanguageType.French:                return "Générique";
        case Autodesk.Revit.ApplicationServices.LanguageType.Italian:               return "Generico";
        case Autodesk.Revit.ApplicationServices.LanguageType.Dutch:                 return "Allgemeine";
        case Autodesk.Revit.ApplicationServices.LanguageType.Chinese_Simplified:    return "常规";
        case Autodesk.Revit.ApplicationServices.LanguageType.Chinese_Traditional:   return "常規";
        case Autodesk.Revit.ApplicationServices.LanguageType.Japanese:              return "一般";
        case Autodesk.Revit.ApplicationServices.LanguageType.Korean:                return "일반";
        case Autodesk.Revit.ApplicationServices.LanguageType.Russian:               return "общий";
        case Autodesk.Revit.ApplicationServices.LanguageType.Czech:                 return "Obecný";
        case Autodesk.Revit.ApplicationServices.LanguageType.Polish:                return "Rodzajowy";
        case Autodesk.Revit.ApplicationServices.LanguageType.Hungarian:             return "Generikus";
        case Autodesk.Revit.ApplicationServices.LanguageType.Brazilian_Portuguese:  return "Genérico";
        #if REVIT_2018
        case Autodesk.Revit.ApplicationServices.LanguageType.English_GB:            return "Generic";
        #endif
      }

      return null;
    }

    static string GenericAssetName() => GenericAssetName(Revit.ActiveUIApplication.Application.Language) ?? "Generic";

    static DB.AppearanceAssetElement GetGenericAppearanceAssetElement(DB.Document doc)
    {
      var applicationLanguage = Revit.ActiveUIApplication.Application.Language;
      var languages = Enumerable.Repeat(applicationLanguage, 1).
      Concat
      (
        Enum.GetValues(typeof(Autodesk.Revit.ApplicationServices.LanguageType)).
        Cast<Autodesk.Revit.ApplicationServices.LanguageType>().
        Where(lang => lang != applicationLanguage && lang != Autodesk.Revit.ApplicationServices.LanguageType.Unknown)
      );

      foreach (var lang in languages)
      {
        if (DB.AppearanceAssetElement.GetAppearanceAssetElementByName(doc, GenericAssetName(lang)) is DB.AppearanceAssetElement assetElement)
          return assetElement;
      }

      return null;
    }

    static DB.ElementId ImportMaterial
    (
      DB.Document doc,
      Rhino.Render.RenderMaterial mat
    )
    {
      string name = mat.Name ?? mat.Id.ToString();
      var appearanceAssetId = DB.ElementId.InvalidElementId;

#if REVIT_2018
      if (DB.AppearanceAssetElement.GetAppearanceAssetElementByName(doc, name) is DB.AppearanceAssetElement appearanceAssetElement)
        appearanceAssetId = appearanceAssetElement.Id;
      else
      {
        appearanceAssetElement = GetGenericAppearanceAssetElement(doc);
        if (appearanceAssetElement is null)
        {
          var assets = Revit.ActiveUIApplication.Application.GetAssets(AssetType.Appearance);
          foreach (var asset in assets)
          {
            if (asset.Name == GenericAssetName())
            {
              appearanceAssetElement = DB.AppearanceAssetElement.Create(doc, name, asset);
              appearanceAssetId = appearanceAssetElement.Id;
              break;
            }
          }
        }
        else
        {
          appearanceAssetElement = appearanceAssetElement.Duplicate(name);
          appearanceAssetId = appearanceAssetElement.Id;
        }

        if (appearanceAssetId != DB.ElementId.InvalidElementId)
        {
          using (var editScope = new AppearanceAssetEditScope(doc))
          {
            var editableAsset = editScope.Start(appearanceAssetId);

            //var category = editableAsset.FindByName("category") as AssetPropertyString;
            //category.Value = $":{mat.Category.FirstCharUpper()}";

            var description = editableAsset.FindByName("description") as AssetPropertyString;
            description.Value = mat.Notes ?? string.Empty;

            var keyword = editableAsset.FindByName("keyword") as AssetPropertyString;
            {
              string tags = string.Empty;
              foreach (var tag in (mat.Tags ?? string.Empty).Split(new char[] { ';' }, StringSplitOptions.RemoveEmptyEntries))
                tags += $":{tag.Replace(':', ';')}";
              keyword.Value = tags;
            }

            if (mat.SmellsLikeMetal || mat.SmellsLikeTexturedMetal)
            {
              var generic_self_illum_luminance = editableAsset.FindByName(Generic.GenericIsMetal) as AssetPropertyBoolean;
              generic_self_illum_luminance.Value = true;
            }

            if (mat.Fields.TryGetValue(Rhino.Render.RenderMaterial.BasicMaterialParameterNames.Diffuse, out Rhino.Display.Color4f diffuse))
            {
              var generic_diffuse = editableAsset.FindByName(Generic.GenericDiffuse) as AssetPropertyDoubleArray4d;
              generic_diffuse.SetValueAsDoubles(new double[] { diffuse.R, diffuse.G, diffuse.B, diffuse.A });
            }

            if (mat.Fields.TryGetValue(Rhino.Render.RenderMaterial.BasicMaterialParameterNames.Transparency, out double transparency))
            {
              var generic_transparency = editableAsset.FindByName(Generic.GenericTransparency) as AssetPropertyDouble;
              generic_transparency.Value = transparency;

              if (mat.Fields.TryGetValue(Rhino.Render.RenderMaterial.BasicMaterialParameterNames.TransparencyColor, out Rhino.Display.Color4f transparencyColor))
              {
                diffuse = diffuse.BlendTo((float) transparency, transparencyColor);

                var generic_diffuse = editableAsset.FindByName(Generic.GenericDiffuse) as AssetPropertyDoubleArray4d;
                generic_diffuse.SetValueAsDoubles(new double[] { diffuse.R, diffuse.G, diffuse.B, diffuse.A });
              }
            }

            if (mat.Fields.TryGetValue(Rhino.Render.RenderMaterial.BasicMaterialParameterNames.Ior, out double ior))
            {
              var generic_refraction_index = editableAsset.FindByName(Generic.GenericRefractionIndex) as AssetPropertyDouble;
              generic_refraction_index.Value = ior;
            }

            if (mat.Fields.TryGetValue(Rhino.Render.RenderMaterial.BasicMaterialParameterNames.Shine, out double shine))
            {
              if (mat.Fields.TryGetValue(Rhino.Render.RenderMaterial.BasicMaterialParameterNames.Specular, out Rhino.Display.Color4f specularColor))
              {
                var generic_reflectivity_at_0deg = editableAsset.FindByName(Generic.GenericReflectivityAt0deg) as AssetPropertyDouble;
                generic_reflectivity_at_0deg.Value = shine * specularColor.L;
              }
            }

            if (mat.Fields.TryGetValue(Rhino.Render.RenderMaterial.BasicMaterialParameterNames.Reflectivity, out double reflectivity))
            {
              if (mat.Fields.TryGetValue(Rhino.Render.RenderMaterial.BasicMaterialParameterNames.ReflectivityColor, out Rhino.Display.Color4f reflectivityColor))
              {
                var generic_reflectivity_at_90deg = editableAsset.FindByName(Generic.GenericReflectivityAt90deg) as AssetPropertyDouble;
                generic_reflectivity_at_90deg.Value = reflectivity * reflectivityColor.L;

                if (mat.Fields.TryGetValue("fresnel-enabled", out bool fresnel_enabled) && !fresnel_enabled)
                {
                  diffuse = diffuse.BlendTo((float) reflectivity, reflectivityColor);
                  var generic_diffuse = editableAsset.FindByName(Generic.GenericDiffuse) as AssetPropertyDoubleArray4d;
                  generic_diffuse.SetValueAsDoubles(new double[] { diffuse.R, diffuse.G, diffuse.B, diffuse.A });
                }
              }
            }

            if (mat.Fields.TryGetValue("polish-amount", out double polish_amount))
            {
              var generic_glossiness = editableAsset.FindByName(Generic.GenericGlossiness) as AssetPropertyDouble;
              generic_glossiness.Value = polish_amount;
            }

            if (mat.Fields.TryGetValue(Rhino.Render.RenderMaterial.BasicMaterialParameterNames.Emission, out Rhino.Display.Color4f emission))
            {
              var generic_self_illum_filter_map = editableAsset.FindByName(Generic.GenericSelfIllumFilterMap) as AssetPropertyDoubleArray4d;
              generic_self_illum_filter_map.SetValueAsDoubles(new double[] { emission.R, emission.G, emission.B, emission.A });
            }

            if (mat.Fields.TryGetValue(Rhino.Render.RenderMaterial.BasicMaterialParameterNames.DisableLighting, out bool self_illum))
            {
              var generic_self_illum_luminance = editableAsset.FindByName(Generic.GenericSelfIllumLuminance) as AssetPropertyDouble;
              generic_self_illum_luminance.Value = self_illum ? 200000 : 0.0;
            }

            editScope.Commit(false);
          }
        }
      }
#endif

      return appearanceAssetId;
    }

    static DB.ElementId ImportMaterial
    (
      DB.Document doc,
      Material mat,
      Dictionary<string, DB.Material> materials
    )
    {
      var id = DB.ElementId.InvalidElementId;

      if(mat.HasName)
      {
        var matName = mat.Name;
        if (materials.TryGetValue(matName, out var material)) id = material.Id;
        else
        {
          id = DB.Material.Create(doc, matName);
          var newMaterial = doc.GetElement(id) as DB.Material;

          newMaterial.Color         = mat.PreviewColor.ToColor();
          newMaterial.Shininess     = (int) Math.Round(mat.Shine / Material.MaxShine * 128.0);
          newMaterial.Smoothness    = (int) Math.Round(mat.Reflectivity * 100.0);
          newMaterial.Transparency  = (int) Math.Round(mat.Transparency * 100.0);
          newMaterial.AppearanceAssetId = ImportMaterial(doc, mat.RenderMaterial);

          materials.Add(matName, newMaterial);
        }
      }

      return id;
    }
    #endregion

    #region Project
    static IList<DB.GeometryObject> ImportObject
    (
      DB.Document doc,
      File3dm model,
      GeometryBase geometry,
      ObjectAttributes attributes,
      Dictionary<string, DB.Material> materials,
      double scaleFactor
    )
    {
      var layer = model.AllLayers.FindIndex(attributes.LayerIndex);
      if (layer?.IsVisible ?? false)
      {
        using (var ctx = GeometryEncoder.Context.Push(doc))
        {
          switch (attributes.MaterialSource)
          {
            case ObjectMaterialSource.MaterialFromObject:
              {
                var modelMaterial = attributes.MaterialIndex < 0 ? Material.DefaultMaterial : model.AllMaterials.FindIndex(attributes.MaterialIndex);
                ctx.MaterialId = ImportMaterial(doc, modelMaterial, materials);
                break;
              }
            case ObjectMaterialSource.MaterialFromLayer:
              {
                var modelLayer = model.AllLayers.FindIndex(attributes.LayerIndex);
                var modelMaterial = modelLayer.RenderMaterialIndex < 0 ? Material.DefaultMaterial : model.AllMaterials.FindIndex(modelLayer.RenderMaterialIndex);
                ctx.MaterialId = ImportMaterial(doc, modelMaterial, materials);
                break;
              }
          }

          if (geometry is InstanceReferenceGeometry instance)
          {
            if (model.AllInstanceDefinitions.FindId(instance.ParentIdefId) is InstanceDefinitionGeometry definition)
            {
              var definitionId = definition.Id.ToString();
              var library = DB.DirectShapeLibrary.GetDirectShapeLibrary(doc);
              if (!library.Contains(definitionId))
              {
                var objectIds = definition.GetObjectIds();
                var GNodes = objectIds.
                  Select(x => model.Objects.FindId(x)).
                  Cast<File3dmObject>().
                  SelectMany(x => ImportObject(doc, model, x.Geometry, x.Attributes, materials, scaleFactor));

                library.AddDefinition(definitionId, GNodes.ToArray());
              }

              return DB.DirectShape.CreateGeometryInstance(doc, definitionId, instance.Xform.ToTransform(scaleFactor));
            }
          }
          else return geometry.ToShape(scaleFactor);
        }
      }

      return new DB.GeometryObject[0];
    }

    static Result Import3DMFileToProject
    (
      DB.Document doc,
      string filePath,
      DB.ElementId categoryId,
      DB.WorksetId worksetId,
      string familyName,
      string typeName
    )
    {
      try
      {
        DB.DirectShapeLibrary.GetDirectShapeLibrary(doc).Reset();

        using (var model = File3dm.Read(filePath))
        {
          var scaleFactor = RhinoMath.UnitScale(model.Settings.ModelUnitSystem, UnitConverter.HostUnitSystem);

          using (var trans = new DB.Transaction(doc, "Import 3D Model"))
          {
            if (trans.Start() == DB.TransactionStatus.Started)
            {
              var materials = GetMaterialsByName(doc);

              if (string.IsNullOrEmpty(typeName))
                typeName = Path.GetFileName(filePath);

              var type = default(DB.DirectShapeType);
              {
                using (var collector = new DB.FilteredElementCollector(doc))
                {
                  var typeCollector = collector.WhereElementIsElementType().
                    WhereElementIsKindOf(typeof(DB.DirectShapeType)).
                    OfCategoryId(categoryId).
                    WhereParameterEqualsTo(DB.BuiltInParameter.ALL_MODEL_FAMILY_NAME, familyName).
                    WhereParameterEqualsTo(DB.BuiltInParameter.ALL_MODEL_TYPE_NAME, typeName);

                  type = typeCollector.FirstElement() as DB.DirectShapeType;
                  if (type is null)
                  {
                    type = DB.DirectShapeType.Create(doc, typeName, categoryId);
#if REVIT_2022
                    if (!string.IsNullOrEmpty(familyName))
                      type.SetFamilyName(familyName);
#endif
                  }
                  else
                  {
                    type.SetShape(new DB.GeometryObject[] { });
                  }
                }
              }

              // Fill type geometry
              foreach (var obj in model.Objects.Where(x => !x.Attributes.IsInstanceDefinitionObject && x.Attributes.Space == ActiveSpace.ModelSpace))
              {
                if (!obj.Attributes.Visible)
                  continue;

                var geometryList = ImportObject(doc, model, obj.Geometry, obj.Attributes, materials, scaleFactor).ToArray();
                if (geometryList?.Length > 0)
                {
                  try { type.AppendShape(geometryList); }
                  catch (Autodesk.Revit.Exceptions.ArgumentException) { }
                }
              }

              var ds = DB.DirectShape.CreateElement(doc, type.Category.Id);
              ds.SetTypeId(type.Id);

              var library = DB.DirectShapeLibrary.GetDirectShapeLibrary(doc);
              if (!library.ContainsType(type.UniqueId))
                library.AddDefinitionType(type.UniqueId, type.Id);

              ds.SetShape(DB.DirectShape.CreateGeometryInstance(doc, type.UniqueId, DB.Transform.Identity));

              if (doc.IsWorkshared)
              {
                if (ds.GetParameter(ParameterId.ElemPartitionParam) is DB.Parameter worksetParam)
                  worksetParam.Set(worksetId.IntegerValue);
              }

              if (trans.Commit() == DB.TransactionStatus.Committed)
              {
                var elements = new DB.ElementId[] { ds.Id };
                Revit.ActiveUIDocument.Selection.SetElementIds(elements);
                Revit.ActiveUIDocument.ShowElements(elements);

                return Result.Succeeded;
              }
            }
          }
        }
      }
      finally
      {
        DB.DirectShapeLibrary.GetDirectShapeLibrary(doc).Reset();
      }

      return Result.Failed;
    }
    #endregion

    #region Family
    static Result Import3DMFileToFamily
    (
      DB.Document doc,
      string filePath
    )
    {
      using (var model = File3dm.Read(filePath))
      {
        var scaleFactor = RhinoMath.UnitScale(model.Settings.ModelUnitSystem, UnitConverter.HostUnitSystem);

        using (var trans = new DB.Transaction(doc, "Import 3D Model"))
        {
          if (trans.Start() == DB.TransactionStatus.Started)
          {
            var materials = GetMaterialsByName(doc);
            var categories = GetCategoriesByName(doc);
            var elements = new List<DB.ElementId>();

            var view3D = default(DB.View);
            using (var collector = new DB.FilteredElementCollector(doc))
            {
              var elementCollector = collector.OfClass(typeof(DB.View3D));
              view3D = elementCollector.Cast<DB.View3D>().Where(x => x.Name == "{3D}").FirstOrDefault();
            }

            if (view3D is object)
            {
              foreach (var cplane in model.AllNamedConstructionPlanes)
              {
                var plane = cplane.Plane;
                var bubbleEnd = plane.Origin.ToXYZ(scaleFactor);
                var freeEnd = (plane.Origin + plane.XAxis).ToXYZ(scaleFactor);
                var cutVec = plane.YAxis.ToXYZ();

                var refrencePlane = doc.FamilyCreate.NewReferencePlane(bubbleEnd, freeEnd, cutVec, view3D);
                refrencePlane.Name = cplane.Name;
                refrencePlane.Maximize3DExtents();
              }
            }

            foreach (var obj in model.Objects.Where(x => !x.Attributes.IsInstanceDefinitionObject && x.Attributes.Space == ActiveSpace.ModelSpace))
            {
              if (!obj.Attributes.Visible)
                continue;

              var layer = model.AllLayers.FindIndex(obj.Attributes.LayerIndex);
              if (layer?.IsVisible != true)
                continue;

              var geometry = obj.Geometry;
              if (geometry is Extrusion extrusion) geometry = extrusion.ToBrep();
              else if (geometry is SubD subD) geometry = subD.ToBrep(SubDToBrepOptions.Default);

              try
              {
                switch (geometry)
                {
                  case Point point:
                    if (doc.OwnerFamily.IsConceptualMassFamily)
                    {
                      var referncePoint = doc.FamilyCreate.NewReferencePoint(point.Location.ToXYZ(scaleFactor));
                      elements.Add(referncePoint.Id);
                    }
                    break;
                  case Curve curve:
                    if (curve.TryGetPlane(out var plane, Revit.VertexTolerance))
                    {
                      if (curve.ToCurve(scaleFactor) is DB.Curve crv)
                      {
                        var sketchPlane = DB.SketchPlane.Create(doc, plane.ToPlane(scaleFactor));
                        var modelCurve = doc.FamilyCreate.NewModelCurve(crv, sketchPlane);

                        elements.Add(modelCurve.Id);

                        {
                          var subCategoryId = ImportLayer(doc, model, layer, categories, materials);
                          if (DB.Category.GetCategory(doc, subCategoryId) is DB.Category subCategory)
                          {
                            var familyGraphicsStyle = subCategory?.GetGraphicsStyle(DB.GraphicsStyleType.Projection);

                            if (familyGraphicsStyle is object)
                              modelCurve.Subcategory = familyGraphicsStyle;
                          }
                        }
                      }
                    }
                    else if (DB.DirectShape.IsSupportedDocument(doc) && DB.DirectShape.IsValidCategoryId(doc.OwnerFamily.FamilyCategory.Id, doc))
                    {
                      var subCategoryId = ImportLayer(doc, model, layer, categories, materials);
                      var shape = curve.ToShape();
                      if (shape.Length > 0)
                      {
                        var ds = DB.DirectShape.CreateElement(doc, doc.OwnerFamily.FamilyCategory.Id);
                        ds.SetShape(shape);
                        elements.Add(ds.Id);
                      }
                    }
                    break;
                  case Brep brep:
                    if (brep.ToSolid(scaleFactor) is DB.Solid solid)
                    {
                      if (DB.FreeFormElement.Create(doc, solid) is DB.FreeFormElement freeForm)
                      {
                        elements.Add(freeForm.Id);

                        {
                          var categoryId = ImportLayer(doc, model, layer, categories, materials);
                          if (categoryId != DB.ElementId.InvalidElementId)
                            freeForm.GetParameter(ParameterId.FamilyElemSubcategory).Set(categoryId);
                        }

                        if (obj.Attributes.MaterialSource == ObjectMaterialSource.MaterialFromObject)
                        {
                          if (model.AllMaterials.FindIndex(obj.Attributes.MaterialIndex) is Material material)
                          {
                            var categoryId = ImportMaterial(doc, material, materials);
                            if (categoryId != DB.ElementId.InvalidElementId)
                              freeForm.GetParameter(ParameterId.MaterialIdParam).Set(categoryId);
                          }
                        }
                      }
                    }
                    break;
                }
              }
              catch (Autodesk.Revit.Exceptions.ArgumentException) { }
            }

            if (trans.Commit() == DB.TransactionStatus.Committed)
            {
              Revit.ActiveUIDocument.Selection.SetElementIds(elements);
              Revit.ActiveUIDocument.ShowElements(elements);

              return Result.Succeeded;
            }
          }
        }
      }

      return Result.Failed;
    }
    #endregion

    public override Result Execute(ExternalCommandData data, ref string message, DB.ElementSet elements)
    {
      var doc = data.Application.ActiveUIDocument.Document;
      if(!doc.IsFamilyDocument && !DB.DirectShape.IsSupportedDocument(doc))
      {
        message = "Active document doesnt't support DirectShape functionality.";
        return Result.Failed;
      }

      using (var options = new ImportOptionsDialog(data.Application))
      {
        switch (options.ShowModal())
        {
          case DialogResult.Ok:
            if (doc.IsFamilyDocument)
            {
              return Import3DMFileToFamily
              (
                doc,
                options.FileName
              );
            }
            else
            {
              if (!DB.DirectShape.IsValidCategoryId(options.CategoryId, doc))
              {
                message = "DirectShape functionality doesnt't support selected category on the active document.";
                return Result.Failed;
              }

              return Import3DMFileToProject
              (
                doc,
                options.FileName,
                options.CategoryId,
                options.WorksetId,
                options.FamilyName,
                options.TypeName
              );
            }
<<<<<<< HEAD

=======
            
>>>>>>> 602befe1
          case DialogResult.Cancel: return Result.Cancelled;
        }
      }

      return Result.Failed;
    }
  }
}
<|MERGE_RESOLUTION|>--- conflicted
+++ resolved
@@ -670,11 +670,7 @@
                 options.TypeName
               );
             }
-<<<<<<< HEAD
-
-=======
-            
->>>>>>> 602befe1
+
           case DialogResult.Cancel: return Result.Cancelled;
         }
       }
@@ -682,4 +678,4 @@
       return Result.Failed;
     }
   }
-}
+}